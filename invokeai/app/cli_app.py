--- conflicted
+++ resolved
@@ -12,16 +12,10 @@
 from pydantic.fields import Field
 
 import invokeai.backend.util.logging as logger
-import invokeai.version
 from invokeai.app.services.image_record_storage import SqliteImageRecordStorage
 from invokeai.app.services.images import ImageService
-<<<<<<< HEAD
-from invokeai.app.services.metadata import (CoreMetadataService,
-                                            PngMetadataService)
-=======
 from invokeai.app.services.metadata import CoreMetadataService
 from invokeai.app.services.resource_name import SimpleNameService
->>>>>>> d6697907
 from invokeai.app.services.urls import LocalUrlService
 
 from .cli.commands import (BaseCommand, CliContext, ExitCli,
