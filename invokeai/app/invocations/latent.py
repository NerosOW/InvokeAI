# Copyright (c) 2023 Kyle Schouviller (https://github.com/kyle0654)

<<<<<<< HEAD
from contextlib import ExitStack
from typing import List, Literal, Optional, Union
=======
import random
import einops
from typing import Literal, Optional, Union, List

from compel import Compel
from diffusers.pipelines.stable_diffusion.pipeline_stable_diffusion_controlnet import MultiControlNetModel
>>>>>>> 79198b4b

import einops
import torch
from diffusers import ControlNetModel
from diffusers.image_processor import VaeImageProcessor
from diffusers.schedulers import SchedulerMixin as Scheduler
from pydantic import BaseModel, Field, validator

from invokeai.app.util.misc import SEED_MAX, get_random_seed
from invokeai.app.util.step_callback import stable_diffusion_step_callback

from ..models.image import ImageCategory, ImageField, ResourceOrigin
from ...backend.image_util.seamless import configure_model_padding
from ...backend.stable_diffusion import PipelineIntermediateState
from ...backend.stable_diffusion.diffusers_pipeline import (
    ConditioningData, ControlNetData, StableDiffusionGeneratorPipeline,
    image_resized_to_grid_as_tensor)
from ...backend.stable_diffusion.diffusion.shared_invokeai_diffusion import \
    PostprocessingSettings
from ...backend.stable_diffusion.schedulers import SCHEDULER_MAP
from ...backend.util.devices import choose_torch_device, torch_dtype
from ...backend.model_management.lora import ModelPatcher
from .baseinvocation import (BaseInvocation, BaseInvocationOutput,
                             InvocationConfig, InvocationContext)
from .compel import ConditioningField
from .controlnet_image_processors import ControlField
from .image import ImageOutput
from .model import ModelInfo, UNetField, VaeField

class LatentsField(BaseModel):
    """A latents field used for passing latents between invocations"""

    latents_name: Optional[str] = Field(default=None, description="The name of the latents")

    class Config:
        schema_extra = {"required": ["latents_name"]}

class LatentsOutput(BaseInvocationOutput):
    """Base class for invocations that output latents"""
    #fmt: off
    type: Literal["latents_output"] = "latents_output"

    # Inputs
    latents: LatentsField          = Field(default=None, description="The output latents")
    width:                     int = Field(description="The width of the latents in pixels")
    height:                    int = Field(description="The height of the latents in pixels")
    #fmt: on


def build_latents_output(latents_name: str, latents: torch.Tensor):
      return LatentsOutput(
          latents=LatentsField(latents_name=latents_name),
          width=latents.size()[3] * 8,
          height=latents.size()[2] * 8,
      )

class NoiseOutput(BaseInvocationOutput):
    """Invocation noise output"""
    #fmt: off
    type:  Literal["noise_output"] = "noise_output"

    # Inputs
    noise: LatentsField            = Field(default=None, description="The output noise")
    width:                     int = Field(description="The width of the noise in pixels")
    height:                    int = Field(description="The height of the noise in pixels")
    #fmt: on

def build_noise_output(latents_name: str, latents: torch.Tensor):
      return NoiseOutput(
          noise=LatentsField(latents_name=latents_name),
          width=latents.size()[3] * 8,
          height=latents.size()[2] * 8,
      )


SAMPLER_NAME_VALUES = Literal[
    tuple(list(SCHEDULER_MAP.keys()))
]



def get_scheduler(
    context: InvocationContext,
    scheduler_info: ModelInfo,
    scheduler_name: str,
) -> Scheduler:
    scheduler_class, scheduler_extra_config = SCHEDULER_MAP.get(scheduler_name, SCHEDULER_MAP['ddim'])
    orig_scheduler_info = context.services.model_manager.get_model(**scheduler_info.dict())
    with orig_scheduler_info as orig_scheduler:
        scheduler_config = orig_scheduler.config
        
    if "_backup" in scheduler_config:
        scheduler_config = scheduler_config["_backup"]
    scheduler_config = {**scheduler_config, **scheduler_extra_config, "_backup": scheduler_config}
    scheduler = scheduler_class.from_config(scheduler_config)
    
    # hack copied over from generate.py
    if not hasattr(scheduler, 'uses_inpainting_model'):
        scheduler.uses_inpainting_model = lambda: False
    return scheduler


def get_noise(width:int, height:int, device:torch.device, seed:int = 0, latent_channels:int=4, use_mps_noise:bool=False, downsampling_factor:int = 8):
    # limit noise to only the diffusion image channels, not the mask channels
    input_channels = min(latent_channels, 4)
    use_device = "cpu" if (use_mps_noise or device.type == "mps") else device
    generator = torch.Generator(device=use_device).manual_seed(seed)
    x = torch.randn(
        [
            1,
            input_channels,
            height // downsampling_factor,
            width //  downsampling_factor,
        ],
        dtype=torch_dtype(device),
        device=use_device,
        generator=generator,
    ).to(device)
    # if self.perlin > 0.0:
    #     perlin_noise = self.get_perlin_noise(
    #         width // self.downsampling_factor, height // self.downsampling_factor
    #     )
    #     x = (1 - self.perlin) * x + self.perlin * perlin_noise
    return x

class NoiseInvocation(BaseInvocation):
    """Generates latent noise."""

    type: Literal["noise"] = "noise"

    # Inputs
    seed:       int = Field(ge=0, le=SEED_MAX, description="The seed to use", default_factory=get_random_seed)
    width:       int = Field(default=512, multiple_of=8, gt=0, description="The width of the resulting noise", )
    height:      int = Field(default=512, multiple_of=8, gt=0, description="The height of the resulting noise", )


    # Schema customisation
    class Config(InvocationConfig):
        schema_extra = {
            "ui": {
                "tags": ["latents", "noise"],
            },
        }

    @validator("seed", pre=True)
    def modulo_seed(cls, v):
        """Returns the seed modulo SEED_MAX to ensure it is within the valid range."""
        return v % SEED_MAX

    def invoke(self, context: InvocationContext) -> NoiseOutput:
        device = torch.device(choose_torch_device())
        noise = get_noise(self.width, self.height, device, self.seed)

        name = f'{context.graph_execution_state_id}__{self.id}'
        context.services.latents.save(name, noise)
        return build_noise_output(latents_name=name, latents=noise)


# Text to image
class TextToLatentsInvocation(BaseInvocation):
    """Generates latents from conditionings."""

    type: Literal["t2l"] = "t2l"

    # Inputs
    # fmt: off
    positive_conditioning: Optional[ConditioningField] = Field(description="Positive conditioning for generation")
    negative_conditioning: Optional[ConditioningField] = Field(description="Negative conditioning for generation")
    noise: Optional[LatentsField] = Field(description="The noise to use")
    steps:       int = Field(default=10, gt=0, description="The number of steps to use to generate the image")
    cfg_scale: float = Field(default=7.5, ge=1, description="The Classifier-Free Guidance, higher values may result in a result closer to the prompt", )
    scheduler: SAMPLER_NAME_VALUES = Field(default="euler", description="The scheduler to use" )
    seamless:   bool = Field(default=False, description="Whether or not to generate an image that can tile without seams", )
    seamless_axes: str = Field(default="", description="The axes to tile the image on, 'x' and/or 'y'")

    unet: UNetField = Field(default=None, description="UNet submodel")
    control: Union[ControlField, list[ControlField]] = Field(default=None, description="The control to use")
    # fmt: on

    # Schema customisation
    class Config(InvocationConfig):
        schema_extra = {
            "ui": {
                "tags": ["latents", "image"],
                "type_hints": {
                  "model": "model",
                  "control": "control",
                }
            },
        }

    # TODO: pass this an emitter method or something? or a session for dispatching?
    def dispatch_progress(
        self, context: InvocationContext, source_node_id: str, intermediate_state: PipelineIntermediateState
    ) -> None:
        stable_diffusion_step_callback(
            context=context,
            intermediate_state=intermediate_state,
            node=self.dict(),
            source_node_id=source_node_id,
        )

    def get_conditioning_data(self, context: InvocationContext, scheduler) -> ConditioningData:
        c, extra_conditioning_info = context.services.latents.get(self.positive_conditioning.conditioning_name)
        uc, _ = context.services.latents.get(self.negative_conditioning.conditioning_name)

        compel = Compel(
            tokenizer=model.tokenizer,
            text_encoder=model.text_encoder,
            textual_inversion_manager=model.textual_inversion_manager,
            dtype_for_device_getter=torch_dtype,
            truncate_long_prompts=False,
        )
        [c, uc] = compel.pad_conditioning_tensors_to_same_length([c, uc])

        conditioning_data = ConditioningData(
            uc,
            c,
            self.cfg_scale,
            extra_conditioning_info,
            postprocessing_settings=PostprocessingSettings(
                threshold=0.0,#threshold,
                warmup=0.2,#warmup,
                h_symmetry_time_pct=None,#h_symmetry_time_pct,
                v_symmetry_time_pct=None#v_symmetry_time_pct,
            ),
        ).add_scheduler_args_if_applicable(scheduler, eta=0.0)#ddim_eta)
        return conditioning_data

    def create_pipeline(self, unet, scheduler) -> StableDiffusionGeneratorPipeline:
        configure_model_padding(
            unet,
            self.seamless,
            self.seamless_axes,
        )

        class FakeVae:
            class FakeVaeConfig:
                def __init__(self):
                    self.block_out_channels = [0]
            
            def __init__(self):
                self.config = FakeVae.FakeVaeConfig()

        return StableDiffusionGeneratorPipeline(
            vae=FakeVae(), # TODO: oh...
            text_encoder=None,
            tokenizer=None,
            unet=unet,
            scheduler=scheduler,
            safety_checker=None,
            feature_extractor=None,
            requires_safety_checker=False,
            precision="float16" if unet.dtype == torch.float16 else "float32",
            #precision="float16", # TODO:
        )
    
    def prep_control_data(self,
                          context: InvocationContext,
                          model: StableDiffusionGeneratorPipeline, # really only need model for dtype and device
                          control_input: List[ControlField],
                          latents_shape: List[int],
                          do_classifier_free_guidance: bool = True,
                          ) -> List[ControlNetData]:
        # assuming fixed dimensional scaling of 8:1 for image:latents
        control_height_resize = latents_shape[2] * 8
        control_width_resize = latents_shape[3] * 8
        if control_input is None:
            # print("control input is None")
            control_list = None
        elif isinstance(control_input, list) and len(control_input) == 0:
            # print("control input is empty list")
            control_list = None
        elif isinstance(control_input, ControlField):
            # print("control input is ControlField")
            control_list = [control_input]
        elif isinstance(control_input, list) and len(control_input) > 0 and isinstance(control_input[0], ControlField):
            # print("control input is list[ControlField]")
            control_list = control_input
        else:
            # print("input control is unrecognized:", type(self.control))
            control_list = None
        if (control_list is None):
            control_data = None
            # from above handling, any control that is not None should now be of type list[ControlField]
        else:
            # FIXME: add checks to skip entry if model or image is None
            #        and if weight is None, populate with default 1.0?
            control_data = []
            control_models = []
            for control_info in control_list:
                # handle control models
                if ("," in control_info.control_model):
                    control_model_split = control_info.control_model.split(",")
                    control_name = control_model_split[0]
                    control_subfolder = control_model_split[1]
                    print("Using HF model subfolders")
                    print("    control_name: ", control_name)
                    print("    control_subfolder: ", control_subfolder)
                    control_model = ControlNetModel.from_pretrained(control_name,
                                                                    subfolder=control_subfolder,
                                                                    torch_dtype=model.unet.dtype).to(model.device)
                else:
                    control_model = ControlNetModel.from_pretrained(control_info.control_model,
                                                                    torch_dtype=model.unet.dtype).to(model.device)
                control_models.append(control_model)
                control_image_field = control_info.image
                input_image = context.services.images.get_pil_image(control_image_field.image_origin,
                                                                    control_image_field.image_name)
                # self.image.image_type, self.image.image_name
                # FIXME: still need to test with different widths, heights, devices, dtypes
                #        and add in batch_size, num_images_per_prompt?
                #        and do real check for classifier_free_guidance?
                # prepare_control_image should return torch.Tensor of shape(batch_size, 3, height, width)
                control_image = model.prepare_control_image(
                    image=input_image,
                    do_classifier_free_guidance=do_classifier_free_guidance,
                    width=control_width_resize,
                    height=control_height_resize,
                    # batch_size=batch_size * num_images_per_prompt,
                    # num_images_per_prompt=num_images_per_prompt,
                    device=control_model.device,
                    dtype=control_model.dtype,
                )
                control_item = ControlNetData(model=control_model,
                                              image_tensor=control_image,
                                              weight=control_info.control_weight,
                                              begin_step_percent=control_info.begin_step_percent,
                                              end_step_percent=control_info.end_step_percent)
                control_data.append(control_item)
                # MultiControlNetModel has been refactored out, just need list[ControlNetData]
        return control_data

    def invoke(self, context: InvocationContext) -> LatentsOutput:
        noise = context.services.latents.get(self.noise.latents_name)

        # Get the source node id (we are invoking the prepared node)
        graph_execution_state = context.services.graph_execution_manager.get(context.graph_execution_state_id)
        source_node_id = graph_execution_state.prepared_source_mapping[self.id]

        def step_callback(state: PipelineIntermediateState):
            self.dispatch_progress(context, source_node_id, state)

        unet_info = context.services.model_manager.get_model(**self.unet.unet.dict())
        with unet_info as unet,\
             ExitStack() as stack:

            scheduler = get_scheduler(
                context=context,
                scheduler_info=self.unet.scheduler,
                scheduler_name=self.scheduler,
            )

            pipeline = self.create_pipeline(unet, scheduler)
            conditioning_data = self.get_conditioning_data(context, scheduler)

            loras = [(stack.enter_context(context.services.model_manager.get_model(**lora.dict(exclude={"weight"}))), lora.weight) for lora in self.unet.loras]

            print("type of control input: ", type(self.control))
            control_data = self.prep_control_data(model=pipeline, context=context, control_input=self.control,
                                                  latents_shape=noise.shape,
                                                  do_classifier_free_guidance=(self.cfg_scale >= 1.0))

            with ModelPatcher.apply_lora_unet(pipeline.unet, loras):
                # TODO: Verify the noise is the right size
                result_latents, result_attention_map_saver = pipeline.latents_from_embeddings(
                    latents=torch.zeros_like(noise, dtype=torch_dtype(unet.device)),
                    noise=noise,
                    num_inference_steps=self.steps,
                    conditioning_data=conditioning_data,
                    control_data=control_data, # list[ControlNetData]
                    callback=step_callback
                )

        # https://discuss.huggingface.co/t/memory-usage-by-later-pipeline-stages/23699
        torch.cuda.empty_cache()

        name = f'{context.graph_execution_state_id}__{self.id}'
        context.services.latents.save(name, result_latents)
        return build_latents_output(latents_name=name, latents=result_latents)

class LatentsToLatentsInvocation(TextToLatentsInvocation):
    """Generates latents using latents as base image."""

    type: Literal["l2l"] = "l2l"

    # Inputs
    latents: Optional[LatentsField] = Field(description="The latents to use as a base image")
    strength: float = Field(default=0.7, ge=0, le=1, description="The strength of the latents to use")

    # Schema customisation
    class Config(InvocationConfig):
        schema_extra = {
            "ui": {
                "tags": ["latents"],
                "type_hints": {
                    "model": "model",
                    "control": "control",
                }
            },
        }

    def invoke(self, context: InvocationContext) -> LatentsOutput:
        noise = context.services.latents.get(self.noise.latents_name)
        latent = context.services.latents.get(self.latents.latents_name)

        # Get the source node id (we are invoking the prepared node)
        graph_execution_state = context.services.graph_execution_manager.get(context.graph_execution_state_id)
        source_node_id = graph_execution_state.prepared_source_mapping[self.id]

        def step_callback(state: PipelineIntermediateState):
            self.dispatch_progress(context, source_node_id, state)

        unet_info = context.services.model_manager.get_model(
            **self.unet.unet.dict(),
        )

        with unet_info as unet,\
             ExitStack() as stack:

            scheduler = get_scheduler(
                context=context,
                scheduler_info=self.unet.scheduler,
                scheduler_name=self.scheduler,
            )

            pipeline = self.create_pipeline(unet, scheduler)
            conditioning_data = self.get_conditioning_data(context, scheduler)

            # TODO: Verify the noise is the right size
            initial_latents = latent if self.strength < 1.0 else torch.zeros_like(
                latent, device=unet.device, dtype=latent.dtype
            )

            timesteps, _ = pipeline.get_img2img_timesteps(
                self.steps,
                self.strength,
                device=unet.device,
            )

            loras = [(stack.enter_context(context.services.model_manager.get_model(**lora.dict(exclude={"weight"}))), lora.weight) for lora in self.unet.loras]

            with ModelPatcher.apply_lora_unet(pipeline.unet, loras):
                result_latents, result_attention_map_saver = pipeline.latents_from_embeddings(
                    latents=initial_latents,
                    timesteps=timesteps,
                    noise=noise,
                    num_inference_steps=self.steps,
                    conditioning_data=conditioning_data,
                    callback=step_callback
                )

        # https://discuss.huggingface.co/t/memory-usage-by-later-pipeline-stages/23699
        torch.cuda.empty_cache()

        name = f'{context.graph_execution_state_id}__{self.id}'
        context.services.latents.save(name, result_latents)
        return build_latents_output(latents_name=name, latents=result_latents)


# Latent to image
class LatentsToImageInvocation(BaseInvocation):
    """Generates an image from latents."""

    type: Literal["l2i"] = "l2i"

    # Inputs
    latents: Optional[LatentsField] = Field(description="The latents to generate an image from")
    vae: VaeField = Field(default=None, description="Vae submodel")
    tiled: bool = Field(default=False, description="Decode latents by overlaping tiles(less memory consumption)")

    # Schema customisation
    class Config(InvocationConfig):
        schema_extra = {
            "ui": {
                "tags": ["latents", "image"],
            },
        }

    @torch.no_grad()
    def invoke(self, context: InvocationContext) -> ImageOutput:
        latents = context.services.latents.get(self.latents.latents_name)

        vae_info = context.services.model_manager.get_model(
            **self.vae.vae.dict(),
        )

        with vae_info as vae:
            if self.tiled or context.services.configuration.tiled_decode:
                vae.enable_tiling()
            else:
                vae.disable_tiling()

            # clear memory as vae decode can request a lot
            torch.cuda.empty_cache()

            with torch.inference_mode():
                # copied from diffusers pipeline
                latents = latents / vae.config.scaling_factor
                image = vae.decode(latents, return_dict=False)[0]
                image = (image / 2 + 0.5).clamp(0, 1) # denormalize
                # we always cast to float32 as this does not cause significant overhead and is compatible with bfloat16
                np_image = image.cpu().permute(0, 2, 3, 1).float().numpy()

                image = VaeImageProcessor.numpy_to_pil(np_image)[0]

        torch.cuda.empty_cache()

        image_dto = context.services.images.create(
            image=image,
            image_origin=ResourceOrigin.INTERNAL,
            image_category=ImageCategory.GENERAL,
            node_id=self.id,
            session_id=context.graph_execution_state_id,
        )

        return ImageOutput(
            image=ImageField(
                image_name=image_dto.image_name,
                image_type=image_dto.image_type,
            ),
            width=image_dto.width,
            height=image_dto.height,
        )

LATENTS_INTERPOLATION_MODE = Literal[
    "nearest", "linear", "bilinear", "bicubic", "trilinear", "area", "nearest-exact"
]


class ResizeLatentsInvocation(BaseInvocation):
    """Resizes latents to explicit width/height (in pixels). Provided dimensions are floor-divided by 8."""

    type: Literal["lresize"] = "lresize"

    # Inputs
    latents:    Optional[LatentsField] = Field(description="The latents to resize")
    width:                         int = Field(ge=64, multiple_of=8, description="The width to resize to (px)")
    height:                        int = Field(ge=64, multiple_of=8, description="The height to resize to (px)")
    mode:   LATENTS_INTERPOLATION_MODE = Field(default="bilinear", description="The interpolation mode")
    antialias:                    bool = Field(default=False, description="Whether or not to antialias (applied in bilinear and bicubic modes only)")

    def invoke(self, context: InvocationContext) -> LatentsOutput:
        latents = context.services.latents.get(self.latents.latents_name)

        resized_latents = torch.nn.functional.interpolate(
            latents,
            size=(self.height // 8, self.width // 8),
            mode=self.mode,
            antialias=self.antialias if self.mode in ["bilinear", "bicubic"] else False,
        )

        # https://discuss.huggingface.co/t/memory-usage-by-later-pipeline-stages/23699
        torch.cuda.empty_cache()

        name = f"{context.graph_execution_state_id}__{self.id}"
        # context.services.latents.set(name, resized_latents)
        context.services.latents.save(name, resized_latents)
        return build_latents_output(latents_name=name, latents=resized_latents)


class ScaleLatentsInvocation(BaseInvocation):
    """Scales latents by a given factor."""

    type: Literal["lscale"] = "lscale"

    # Inputs
    latents:   Optional[LatentsField] = Field(description="The latents to scale")
    scale_factor:               float = Field(gt=0, description="The factor by which to scale the latents")
    mode:  LATENTS_INTERPOLATION_MODE = Field(default="bilinear", description="The interpolation mode")
    antialias:                   bool = Field(default=False, description="Whether or not to antialias (applied in bilinear and bicubic modes only)")

    def invoke(self, context: InvocationContext) -> LatentsOutput:
        latents = context.services.latents.get(self.latents.latents_name)

        # resizing
        resized_latents = torch.nn.functional.interpolate(
            latents,
            scale_factor=self.scale_factor,
            mode=self.mode,
            antialias=self.antialias if self.mode in ["bilinear", "bicubic"] else False,
        )

        # https://discuss.huggingface.co/t/memory-usage-by-later-pipeline-stages/23699
        torch.cuda.empty_cache()

        name = f"{context.graph_execution_state_id}__{self.id}"
        # context.services.latents.set(name, resized_latents)
        context.services.latents.save(name, resized_latents)
        return build_latents_output(latents_name=name, latents=resized_latents)


class ImageToLatentsInvocation(BaseInvocation):
    """Encodes an image into latents."""

    type: Literal["i2l"] = "i2l"

    # Inputs
    image: Union[ImageField, None] = Field(description="The image to encode")
    vae: VaeField = Field(default=None, description="Vae submodel")
    tiled: bool = Field(default=False, description="Encode latents by overlaping tiles(less memory consumption)")

    # Schema customisation
    class Config(InvocationConfig):
        schema_extra = {
            "ui": {
                "tags": ["latents", "image"],
            },
        }

    @torch.no_grad()
    def invoke(self, context: InvocationContext) -> LatentsOutput:
        # image = context.services.images.get(
        #     self.image.image_type, self.image.image_name
        # )
        image = context.services.images.get_pil_image(
            self.image.image_origin, self.image.image_name
        )

        #vae_info = context.services.model_manager.get_model(**self.vae.vae.dict())
        vae_info = context.services.model_manager.get_model(
            **self.vae.vae.dict(),
        )

        image_tensor = image_resized_to_grid_as_tensor(image.convert("RGB"))
        if image_tensor.dim() == 3:
            image_tensor = einops.rearrange(image_tensor, "c h w -> 1 c h w")

        with vae_info as vae:
            if self.tiled:
                vae.enable_tiling()
            else:
                vae.disable_tiling()

            # non_noised_latents_from_image
            image_tensor = image_tensor.to(device=vae.device, dtype=vae.dtype)
            with torch.inference_mode():
                image_tensor_dist = vae.encode(image_tensor).latent_dist
                latents = image_tensor_dist.sample().to(
                    dtype=vae.dtype
                )  # FIXME: uses torch.randn. make reproducible!

            latents = 0.18215 * latents

        name = f"{context.graph_execution_state_id}__{self.id}"
        # context.services.latents.set(name, latents)
        context.services.latents.save(name, latents)
        return build_latents_output(latents_name=name, latents=latents)<|MERGE_RESOLUTION|>--- conflicted
+++ resolved
@@ -1,23 +1,15 @@
 # Copyright (c) 2023 Kyle Schouviller (https://github.com/kyle0654)
 
-<<<<<<< HEAD
 from contextlib import ExitStack
 from typing import List, Literal, Optional, Union
-=======
-import random
+
 import einops
-from typing import Literal, Optional, Union, List
-
-from compel import Compel
-from diffusers.pipelines.stable_diffusion.pipeline_stable_diffusion_controlnet import MultiControlNetModel
->>>>>>> 79198b4b
-
-import einops
+
+from pydantic import BaseModel, Field, validator
 import torch
 from diffusers import ControlNetModel
 from diffusers.image_processor import VaeImageProcessor
 from diffusers.schedulers import SchedulerMixin as Scheduler
-from pydantic import BaseModel, Field, validator
 
 from invokeai.app.util.misc import SEED_MAX, get_random_seed
 from invokeai.app.util.step_callback import stable_diffusion_step_callback
@@ -216,15 +208,6 @@
     def get_conditioning_data(self, context: InvocationContext, scheduler) -> ConditioningData:
         c, extra_conditioning_info = context.services.latents.get(self.positive_conditioning.conditioning_name)
         uc, _ = context.services.latents.get(self.negative_conditioning.conditioning_name)
-
-        compel = Compel(
-            tokenizer=model.tokenizer,
-            text_encoder=model.text_encoder,
-            textual_inversion_manager=model.textual_inversion_manager,
-            dtype_for_device_getter=torch_dtype,
-            truncate_long_prompts=False,
-        )
-        [c, uc] = compel.pad_conditioning_tensors_to_same_length([c, uc])
 
         conditioning_data = ConditioningData(
             uc,
