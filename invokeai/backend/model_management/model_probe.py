import json
import torch
import safetensors.torch

from dataclasses import dataclass

from diffusers import ModelMixin, ConfigMixin
from pathlib import Path
from typing import Callable, Literal, Union, Dict, Optional
from picklescan.scanner import scan_file_path

from .models import (
    BaseModelType,
    ModelType,
    ModelVariantType,
    SchedulerPredictionType,
    SilenceWarnings,
    InvalidModelException,
)
from .models.base import read_checkpoint_meta


@dataclass
class ModelProbeInfo(object):
    model_type: ModelType
    base_type: BaseModelType
    variant_type: ModelVariantType
    prediction_type: SchedulerPredictionType
    upcast_attention: bool
    format: Literal["diffusers", "checkpoint", "lycoris"]
    image_size: int


class ProbeBase(object):
    """forward declaration"""

    pass


class ModelProbe(object):
<<<<<<< HEAD

=======
>>>>>>> bb9460d2
    PROBES = {
        "diffusers": {},
        "checkpoint": {},
    }

    CLASS2TYPE = {
<<<<<<< HEAD
        'StableDiffusionPipeline' : ModelType.Main,
        'StableDiffusionInpaintPipeline' : ModelType.Main,
        'StableDiffusionUpscalePipeline': ModelType.Main,
        'StableDiffusionXLPipeline' : ModelType.Main,
        'StableDiffusionXLImg2ImgPipeline' : ModelType.Main,
        'AutoencoderKL' : ModelType.Vae,
        'ControlNetModel' : ModelType.ControlNet,
=======
        "StableDiffusionPipeline": ModelType.Main,
        "StableDiffusionInpaintPipeline": ModelType.Main,
        "StableDiffusionXLPipeline": ModelType.Main,
        "StableDiffusionXLImg2ImgPipeline": ModelType.Main,
        "AutoencoderKL": ModelType.Vae,
        "ControlNetModel": ModelType.ControlNet,
>>>>>>> bb9460d2
    }

    @classmethod
    def register_probe(cls, format: Literal["diffusers", "checkpoint"], model_type: ModelType, probe_class: ProbeBase):
        cls.PROBES[format][model_type] = probe_class

    @classmethod
    def heuristic_probe(
        cls,
        model: Union[Dict, ModelMixin, Path],
        prediction_type_helper: Callable[[Path], SchedulerPredictionType] = None,
    ) -> ModelProbeInfo:
        if isinstance(model, Path):
            return cls.probe(model_path=model, prediction_type_helper=prediction_type_helper)
        elif isinstance(model, (dict, ModelMixin, ConfigMixin)):
            return cls.probe(model_path=None, model=model, prediction_type_helper=prediction_type_helper)
        else:
            raise InvalidModelException("model parameter {model} is neither a Path, nor a model")

    @classmethod
    def probe(
        cls,
        model_path: Path,
        model: Optional[Union[Dict, ModelMixin]] = None,
        prediction_type_helper: Optional[Callable[[Path], SchedulerPredictionType]] = None,
    ) -> ModelProbeInfo:
        """
        Probe the model at model_path and return sufficient information about it
        to place it somewhere in the models directory hierarchy. If the model is
        already loaded into memory, you may provide it as model in order to avoid
        opening it a second time. The prediction_type_helper callable is a function that receives
        the path to the model and returns the BaseModelType. It is called to distinguish
        between V2-Base and V2-768 SD models.
        """
        if model_path:
            format_type = "diffusers" if model_path.is_dir() else "checkpoint"
        else:
            format_type = "diffusers" if isinstance(model, (ConfigMixin, ModelMixin)) else "checkpoint"
        model_info = None
        try:
            model_type = (
                cls.get_model_type_from_folder(model_path, model)
                if format_type == "diffusers"
                else cls.get_model_type_from_checkpoint(model_path, model)
            )
            probe_class = cls.PROBES[format_type].get(model_type)
            if not probe_class:
                return None
            probe = probe_class(model_path, model, prediction_type_helper)
            base_type = probe.get_base_type()
            variant_type = probe.get_variant_type()
            prediction_type = probe.get_scheduler_prediction_type()
            format = probe.get_format()
            model_info = ModelProbeInfo(
                model_type=model_type,
                base_type=base_type,
                variant_type=variant_type,
                prediction_type=prediction_type,
                upcast_attention=(
                    base_type == BaseModelType.StableDiffusion2
                    and prediction_type == SchedulerPredictionType.VPrediction
                ),
                format=format,
                image_size=1024
                if (base_type in {BaseModelType.StableDiffusionXL, BaseModelType.StableDiffusionXLRefiner})
                else 768
                if (
                    base_type == BaseModelType.StableDiffusion2
                    and prediction_type == SchedulerPredictionType.VPrediction
                )
                else 512,
            )
        except Exception:
            raise

        return model_info

    @classmethod
    def get_model_type_from_checkpoint(cls, model_path: Path, checkpoint: dict) -> ModelType:
        if model_path.suffix not in (".bin", ".pt", ".ckpt", ".safetensors", ".pth"):
            return None

        if model_path.name == "learned_embeds.bin":
            return ModelType.TextualInversion

        ckpt = checkpoint if checkpoint else read_checkpoint_meta(model_path, scan=True)
        ckpt = ckpt.get("state_dict", ckpt)

        for key in ckpt.keys():
            if any(key.startswith(v) for v in {"cond_stage_model.", "first_stage_model.", "model.diffusion_model."}):
                return ModelType.Main
            elif any(key.startswith(v) for v in {"encoder.conv_in", "decoder.conv_in"}):
                return ModelType.Vae
            elif any(key.startswith(v) for v in {"lora_te_", "lora_unet_"}):
                return ModelType.Lora
            elif any(key.endswith(v) for v in {"to_k_lora.up.weight", "to_q_lora.down.weight"}):
                return ModelType.Lora
            elif any(key.startswith(v) for v in {"control_model", "input_blocks"}):
                return ModelType.ControlNet
            elif key in {"emb_params", "string_to_param"}:
                return ModelType.TextualInversion

        else:
            # diffusers-ti
            if len(ckpt) < 10 and all(isinstance(v, torch.Tensor) for v in ckpt.values()):
                return ModelType.TextualInversion

        raise InvalidModelException(f"Unable to determine model type for {model_path}")

    @classmethod
    def get_model_type_from_folder(cls, folder_path: Path, model: ModelMixin) -> ModelType:
        """
        Get the model type of a hugging-face style folder.
        """
        class_name = None
        if model:
            class_name = model.__class__.__name__
        else:
            if (folder_path / "learned_embeds.bin").exists():
                return ModelType.TextualInversion

            if (folder_path / "pytorch_lora_weights.bin").exists():
                return ModelType.Lora

            i = folder_path / "model_index.json"
            c = folder_path / "config.json"
            config_path = i if i.exists() else c if c.exists() else None

            if config_path:
                with open(config_path, "r") as file:
                    conf = json.load(file)
                class_name = conf["_class_name"]

        if class_name and (type := cls.CLASS2TYPE.get(class_name)):
            return type

        # give up
        raise InvalidModelException(f"Unable to determine model type for {folder_path}")

    @classmethod
    def _scan_and_load_checkpoint(cls, model_path: Path) -> dict:
        with SilenceWarnings():
            if model_path.suffix.endswith((".ckpt", ".pt", ".bin")):
                cls._scan_model(model_path, model_path)
                return torch.load(model_path)
            else:
                return safetensors.torch.load_file(model_path)

    @classmethod
    def _scan_model(cls, model_name, checkpoint):
        """
        Apply picklescanner to the indicated checkpoint and issue a warning
        and option to exit if an infected file is identified.
        """
        # scan model
        scan_result = scan_file_path(checkpoint)
        if scan_result.infected_files != 0:
            raise "The model {model_name} is potentially infected by malware. Aborting import."


###################################################3
# Checkpoint probing
###################################################3
class ProbeBase(object):
    def get_base_type(self) -> BaseModelType:
        pass

    def get_variant_type(self) -> ModelVariantType:
        pass

<<<<<<< HEAD
    def get_scheduler_prediction_type(self)->SchedulerPredictionType:
=======
    def get_scheduler_prediction_type(self) -> SchedulerPredictionType:
>>>>>>> bb9460d2
        pass

    def get_format(self) -> str:
        pass


class CheckpointProbeBase(ProbeBase):
    def __init__(
        self, checkpoint_path: Path, checkpoint: dict, helper: Callable[[Path], SchedulerPredictionType] = None
    ) -> BaseModelType:
        self.checkpoint = checkpoint or ModelProbe._scan_and_load_checkpoint(checkpoint_path)
        self.checkpoint_path = checkpoint_path
        self.helper = helper

    def get_base_type(self) -> BaseModelType:
        pass

    def get_format(self) -> str:
        return "checkpoint"

    def get_variant_type(self) -> ModelVariantType:
        model_type = ModelProbe.get_model_type_from_checkpoint(self.checkpoint_path, self.checkpoint)
        if model_type != ModelType.Main:
            return ModelVariantType.Normal
        state_dict = self.checkpoint.get("state_dict") or self.checkpoint
        in_channels = state_dict["model.diffusion_model.input_blocks.0.0.weight"].shape[1]
        if in_channels == 9:
            return ModelVariantType.Inpaint
        elif in_channels == 5:
            return ModelVariantType.Depth
        elif in_channels == 4:
            return ModelVariantType.Normal
        else:
            raise InvalidModelException(
                f"Cannot determine variant type (in_channels={in_channels}) at {self.checkpoint_path}"
            )


class PipelineCheckpointProbe(CheckpointProbeBase):
    def get_base_type(self) -> BaseModelType:
        checkpoint = self.checkpoint
        state_dict = self.checkpoint.get("state_dict") or checkpoint
        key_name = "model.diffusion_model.input_blocks.2.1.transformer_blocks.0.attn2.to_k.weight"
        if key_name in state_dict and state_dict[key_name].shape[-1] == 768:
            return BaseModelType.StableDiffusion1
        if key_name in state_dict and state_dict[key_name].shape[-1] == 1024:
            return BaseModelType.StableDiffusion2
        key_name = "model.diffusion_model.input_blocks.4.1.transformer_blocks.0.attn2.to_k.weight"
        if key_name in state_dict and state_dict[key_name].shape[-1] == 2048:
            return BaseModelType.StableDiffusionXL
        elif key_name in state_dict and state_dict[key_name].shape[-1] == 1280:
            return BaseModelType.StableDiffusionXLRefiner
        else:
            raise InvalidModelException("Cannot determine base type")

    def get_scheduler_prediction_type(self) -> SchedulerPredictionType:
        type = self.get_base_type()
        if type == BaseModelType.StableDiffusion1:
            return SchedulerPredictionType.Epsilon
        checkpoint = self.checkpoint
        state_dict = self.checkpoint.get("state_dict") or checkpoint
        key_name = "model.diffusion_model.input_blocks.2.1.transformer_blocks.0.attn2.to_k.weight"
        if key_name in state_dict and state_dict[key_name].shape[-1] == 1024:
            if "global_step" in checkpoint:
                if checkpoint["global_step"] == 220000:
                    return SchedulerPredictionType.Epsilon
                elif checkpoint["global_step"] == 110000:
                    return SchedulerPredictionType.VPrediction
            if (
                self.checkpoint_path and self.helper and not self.checkpoint_path.with_suffix(".yaml").exists()
            ):  # if a .yaml config file exists, then this step not needed
                return self.helper(self.checkpoint_path)
            else:
                return None


class VaeCheckpointProbe(CheckpointProbeBase):
    def get_base_type(self) -> BaseModelType:
        # I can't find any standalone 2.X VAEs to test with!
        return BaseModelType.StableDiffusion1


class LoRACheckpointProbe(CheckpointProbeBase):
    def get_format(self) -> str:
        return "lycoris"

    def get_base_type(self) -> BaseModelType:
        checkpoint = self.checkpoint
        key1 = "lora_te_text_model_encoder_layers_0_mlp_fc1.lora_down.weight"
        key2 = "lora_te_text_model_encoder_layers_0_self_attn_k_proj.hada_w1_a"
        lora_token_vector_length = (
            checkpoint[key1].shape[1]
            if key1 in checkpoint
            else checkpoint[key2].shape[0]
            if key2 in checkpoint
            else 768
        )
        if lora_token_vector_length == 768:
            return BaseModelType.StableDiffusion1
        elif lora_token_vector_length == 1024:
            return BaseModelType.StableDiffusion2
        else:
            return None


class TextualInversionCheckpointProbe(CheckpointProbeBase):
    def get_format(self) -> str:
        return None

    def get_base_type(self) -> BaseModelType:
        checkpoint = self.checkpoint
        if "string_to_token" in checkpoint:
            token_dim = list(checkpoint["string_to_param"].values())[0].shape[-1]
        elif "emb_params" in checkpoint:
            token_dim = checkpoint["emb_params"].shape[-1]
        else:
            token_dim = list(checkpoint.values())[0].shape[0]
        if token_dim == 768:
            return BaseModelType.StableDiffusion1
        elif token_dim == 1024:
            return BaseModelType.StableDiffusion2
        else:
            return None


class ControlNetCheckpointProbe(CheckpointProbeBase):
    def get_base_type(self) -> BaseModelType:
        checkpoint = self.checkpoint
        for key_name in (
            "control_model.input_blocks.2.1.transformer_blocks.0.attn2.to_k.weight",
            "input_blocks.2.1.transformer_blocks.0.attn2.to_k.weight",
        ):
            if key_name not in checkpoint:
                continue
            if checkpoint[key_name].shape[-1] == 768:
                return BaseModelType.StableDiffusion1
            elif checkpoint[key_name].shape[-1] == 1024:
                return BaseModelType.StableDiffusion2
            elif self.checkpoint_path and self.helper:
                return self.helper(self.checkpoint_path)
        raise InvalidModelException("Unable to determine base type for {self.checkpoint_path}")


########################################################
# classes for probing folders
#######################################################
class FolderProbeBase(ProbeBase):
    def __init__(self, folder_path: Path, model: ModelMixin = None, helper: Callable = None):  # not used
        self.model = model
        self.folder_path = folder_path

    def get_variant_type(self) -> ModelVariantType:
        return ModelVariantType.Normal

<<<<<<< HEAD
    def get_format(self)->str:
        return 'diffusers'
=======
    def get_format(self) -> str:
        return "diffusers"

>>>>>>> bb9460d2

class PipelineFolderProbe(FolderProbeBase):
    def get_base_type(self) -> BaseModelType:
        if self.model:
            unet_conf = self.model.unet.config
        else:
            with open(self.folder_path / "unet" / "config.json", "r") as file:
                unet_conf = json.load(file)
<<<<<<< HEAD
        if unet_conf['cross_attention_dim'] == 768:
            return BaseModelType.StableDiffusion1
        elif unet_conf['cross_attention_dim'] == 1024:
=======
        if unet_conf["cross_attention_dim"] == 768:
            return BaseModelType.StableDiffusion1
        elif unet_conf["cross_attention_dim"] == 1024:
>>>>>>> bb9460d2
            return BaseModelType.StableDiffusion2
        elif unet_conf["cross_attention_dim"] == 1280:
            return BaseModelType.StableDiffusionXLRefiner
        elif unet_conf["cross_attention_dim"] == 2048:
            return BaseModelType.StableDiffusionXL
        else:
            raise InvalidModelException(f"Unknown base model for {self.folder_path}")

    def get_scheduler_prediction_type(self) -> SchedulerPredictionType:
        if self.model:
            scheduler_conf = self.model.scheduler.config
        else:
            with open(self.folder_path / "scheduler" / "scheduler_config.json", "r") as file:
                scheduler_conf = json.load(file)
        if scheduler_conf["prediction_type"] == "v_prediction":
            return SchedulerPredictionType.VPrediction
        elif scheduler_conf["prediction_type"] == "epsilon":
            return SchedulerPredictionType.Epsilon
        else:
            return None

<<<<<<< HEAD
    def get_variant_type(self)->ModelVariantType:
=======
    def get_variant_type(self) -> ModelVariantType:
>>>>>>> bb9460d2
        # This only works for pipelines! Any kind of
        # exception results in our returning the
        # "normal" variant type
        try:
            if self.model:
                conf = self.model.unet.config
            else:
                config_file = self.folder_path / "unet" / "config.json"
                with open(config_file, "r") as file:
                    conf = json.load(file)

<<<<<<< HEAD
            in_channels = conf['in_channels']
=======
            in_channels = conf["in_channels"]
>>>>>>> bb9460d2
            if in_channels == 9:
                return ModelVariantType.Inpaint
            elif in_channels == 5:
                return ModelVariantType.Depth
            elif in_channels == 4:
                return ModelVariantType.Normal
        except:
            pass
        return ModelVariantType.Normal


class VaeFolderProbe(FolderProbeBase):
    def get_base_type(self) -> BaseModelType:
        config_file = self.folder_path / "config.json"
        if not config_file.exists():
            raise InvalidModelException(f"Cannot determine base type for {self.folder_path}")
        with open(config_file, "r") as file:
            config = json.load(file)
        return (
            BaseModelType.StableDiffusionXL
            if config.get("scaling_factor", 0) == 0.13025 and config.get("sample_size") in [512, 1024]
            else BaseModelType.StableDiffusion1
        )


class TextualInversionFolderProbe(FolderProbeBase):
    def get_format(self) -> str:
        return None

<<<<<<< HEAD
    def get_base_type(self)->BaseModelType:
        path = self.folder_path / 'learned_embeds.bin'
=======
    def get_base_type(self) -> BaseModelType:
        path = self.folder_path / "learned_embeds.bin"
>>>>>>> bb9460d2
        if not path.exists():
            return None
        checkpoint = ModelProbe._scan_and_load_checkpoint(path)
        return TextualInversionCheckpointProbe(None, checkpoint=checkpoint).get_base_type()


class ControlNetFolderProbe(FolderProbeBase):
    def get_base_type(self) -> BaseModelType:
        config_file = self.folder_path / "config.json"
        if not config_file.exists():
            raise InvalidModelException(f"Cannot determine base type for {self.folder_path}")
        with open(config_file, "r") as file:
            config = json.load(file)
        # no obvious way to distinguish between sd2-base and sd2-768
        return (
            BaseModelType.StableDiffusion1 if config["cross_attention_dim"] == 768 else BaseModelType.StableDiffusion2
        )


class LoRAFolderProbe(FolderProbeBase):
    def get_base_type(self) -> BaseModelType:
        model_file = None
        for suffix in ["safetensors", "bin"]:
            base_file = self.folder_path / f"pytorch_lora_weights.{suffix}"
            if base_file.exists():
                model_file = base_file
                break
        if not model_file:
            raise InvalidModelException("Unknown LoRA format encountered")
        return LoRACheckpointProbe(model_file, None).get_base_type()


############## register probe classes ######
ModelProbe.register_probe("diffusers", ModelType.Main, PipelineFolderProbe)
ModelProbe.register_probe("diffusers", ModelType.Vae, VaeFolderProbe)
ModelProbe.register_probe("diffusers", ModelType.Lora, LoRAFolderProbe)
ModelProbe.register_probe("diffusers", ModelType.TextualInversion, TextualInversionFolderProbe)
ModelProbe.register_probe("diffusers", ModelType.ControlNet, ControlNetFolderProbe)
ModelProbe.register_probe("checkpoint", ModelType.Main, PipelineCheckpointProbe)
ModelProbe.register_probe("checkpoint", ModelType.Vae, VaeCheckpointProbe)
ModelProbe.register_probe("checkpoint", ModelType.Lora, LoRACheckpointProbe)
ModelProbe.register_probe("checkpoint", ModelType.TextualInversion, TextualInversionCheckpointProbe)
ModelProbe.register_probe("checkpoint", ModelType.ControlNet, ControlNetCheckpointProbe)<|MERGE_RESOLUTION|>--- conflicted
+++ resolved
@@ -38,32 +38,19 @@
 
 
 class ModelProbe(object):
-<<<<<<< HEAD
-
-=======
->>>>>>> bb9460d2
     PROBES = {
         "diffusers": {},
         "checkpoint": {},
     }
 
     CLASS2TYPE = {
-<<<<<<< HEAD
-        'StableDiffusionPipeline' : ModelType.Main,
-        'StableDiffusionInpaintPipeline' : ModelType.Main,
-        'StableDiffusionUpscalePipeline': ModelType.Main,
-        'StableDiffusionXLPipeline' : ModelType.Main,
-        'StableDiffusionXLImg2ImgPipeline' : ModelType.Main,
-        'AutoencoderKL' : ModelType.Vae,
-        'ControlNetModel' : ModelType.ControlNet,
-=======
         "StableDiffusionPipeline": ModelType.Main,
         "StableDiffusionInpaintPipeline": ModelType.Main,
+        "StableDiffusionUpscalePipeline": ModelType.Main,
         "StableDiffusionXLPipeline": ModelType.Main,
         "StableDiffusionXLImg2ImgPipeline": ModelType.Main,
         "AutoencoderKL": ModelType.Vae,
         "ControlNetModel": ModelType.ControlNet,
->>>>>>> bb9460d2
     }
 
     @classmethod
@@ -234,11 +221,7 @@
     def get_variant_type(self) -> ModelVariantType:
         pass
 
-<<<<<<< HEAD
-    def get_scheduler_prediction_type(self)->SchedulerPredictionType:
-=======
     def get_scheduler_prediction_type(self) -> SchedulerPredictionType:
->>>>>>> bb9460d2
         pass
 
     def get_format(self) -> str:
@@ -393,14 +376,9 @@
     def get_variant_type(self) -> ModelVariantType:
         return ModelVariantType.Normal
 
-<<<<<<< HEAD
-    def get_format(self)->str:
-        return 'diffusers'
-=======
     def get_format(self) -> str:
         return "diffusers"
 
->>>>>>> bb9460d2
 
 class PipelineFolderProbe(FolderProbeBase):
     def get_base_type(self) -> BaseModelType:
@@ -409,15 +387,9 @@
         else:
             with open(self.folder_path / "unet" / "config.json", "r") as file:
                 unet_conf = json.load(file)
-<<<<<<< HEAD
-        if unet_conf['cross_attention_dim'] == 768:
-            return BaseModelType.StableDiffusion1
-        elif unet_conf['cross_attention_dim'] == 1024:
-=======
         if unet_conf["cross_attention_dim"] == 768:
             return BaseModelType.StableDiffusion1
         elif unet_conf["cross_attention_dim"] == 1024:
->>>>>>> bb9460d2
             return BaseModelType.StableDiffusion2
         elif unet_conf["cross_attention_dim"] == 1280:
             return BaseModelType.StableDiffusionXLRefiner
@@ -439,11 +411,7 @@
         else:
             return None
 
-<<<<<<< HEAD
-    def get_variant_type(self)->ModelVariantType:
-=======
     def get_variant_type(self) -> ModelVariantType:
->>>>>>> bb9460d2
         # This only works for pipelines! Any kind of
         # exception results in our returning the
         # "normal" variant type
@@ -455,11 +423,7 @@
                 with open(config_file, "r") as file:
                     conf = json.load(file)
 
-<<<<<<< HEAD
-            in_channels = conf['in_channels']
-=======
             in_channels = conf["in_channels"]
->>>>>>> bb9460d2
             if in_channels == 9:
                 return ModelVariantType.Inpaint
             elif in_channels == 5:
@@ -489,13 +453,8 @@
     def get_format(self) -> str:
         return None
 
-<<<<<<< HEAD
-    def get_base_type(self)->BaseModelType:
-        path = self.folder_path / 'learned_embeds.bin'
-=======
     def get_base_type(self) -> BaseModelType:
         path = self.folder_path / "learned_embeds.bin"
->>>>>>> bb9460d2
         if not path.exists():
             return None
         checkpoint = ModelProbe._scan_and_load_checkpoint(path)
