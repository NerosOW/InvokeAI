import os
import json
from enum import Enum
from pydantic import Field
from pathlib import Path
from typing import Literal, Optional, Union
from .base import (
    ModelBase,
    ModelConfigBase,
    BaseModelType,
    ModelType,
    SubModelType,
    ModelVariantType,
    DiffusersModel,
    SchedulerPredictionType,
    SilenceWarnings,
    read_checkpoint_meta,
    classproperty,
)
from invokeai.app.services.config import InvokeAIAppConfig
from omegaconf import OmegaConf

class StableDiffusion1ModelFormat(str, Enum):
    Checkpoint = "checkpoint"
    Diffusers = "diffusers"

class StableDiffusion1Model(DiffusersModel):

    class DiffusersConfig(ModelConfigBase):
        model_format: Literal[StableDiffusion1ModelFormat.Diffusers]
        vae: Optional[str] = Field(None)
        variant: ModelVariantType

    class CheckpointConfig(ModelConfigBase):
        model_format: Literal[StableDiffusion1ModelFormat.Checkpoint]
        vae: Optional[str] = Field(None)
        config: str
        variant: ModelVariantType


    def __init__(self, model_path: str, base_model: BaseModelType, model_type: ModelType):
        assert base_model == BaseModelType.StableDiffusion1
        assert model_type == ModelType.Main
        super().__init__(
            model_path=model_path,
            base_model=BaseModelType.StableDiffusion1,
            model_type=ModelType.Main,
        )

    @classmethod
    def probe_config(cls, path: str, **kwargs):
        model_format = cls.detect_format(path)
        ckpt_config_path = kwargs.get("config", None)
        if model_format == StableDiffusion1ModelFormat.Checkpoint:
            if ckpt_config_path:
                ckpt_config = OmegaConf.load(ckpt_config_path)
                ckpt_config["model"]["params"]["unet_config"]["params"]["in_channels"]

            else:
                checkpoint = read_checkpoint_meta(path)
                checkpoint = checkpoint.get('state_dict', checkpoint)
                in_channels = checkpoint["model.diffusion_model.input_blocks.0.0.weight"].shape[1]

        elif model_format == StableDiffusion1ModelFormat.Diffusers:
            unet_config_path = os.path.join(path, "unet", "config.json")
            if os.path.exists(unet_config_path):
                with open(unet_config_path, "r") as f:
                    unet_config = json.loads(f.read())
                in_channels = unet_config['in_channels']

            else:
                raise Exception("Not supported stable diffusion diffusers format(possibly onnx?)")

        else:
            raise NotImplementedError(f"Unknown stable diffusion 1.* format: {model_format}")

        if in_channels == 9:
            variant = ModelVariantType.Inpaint
        elif in_channels == 4:
            variant = ModelVariantType.Normal
        else:
            raise Exception("Unkown stable diffusion 1.* model format")

        if ckpt_config_path is None:
            ckpt_config_path = _select_ckpt_config(BaseModelType.StableDiffusion1, variant)

        return cls.create_config(
            path=path,
            model_format=model_format,

            config=ckpt_config_path,
            variant=variant,
        )

    @classproperty
    def save_to_config(cls) -> bool:
        return True

    @classmethod
    def detect_format(cls, model_path: str):
        if os.path.isdir(model_path):
            return StableDiffusion1ModelFormat.Diffusers
        else:
            return StableDiffusion1ModelFormat.Checkpoint

    @classmethod
    def convert_if_required(
        cls,
        model_path: str,
        output_path: str,
        config: ModelConfigBase,
        base_model: BaseModelType,
    ) -> str:
        if isinstance(config, cls.CheckpointConfig):
            return _convert_ckpt_and_cache(
                version=BaseModelType.StableDiffusion1,
                model_config=config,
                output_path=output_path,
            )
        else:
            return model_path

class StableDiffusion2ModelFormat(str, Enum):
    Checkpoint = "checkpoint"
    Diffusers = "diffusers"

class StableDiffusion2Model(DiffusersModel):

    # TODO: check that configs overwriten properly
    class DiffusersConfig(ModelConfigBase):
        model_format: Literal[StableDiffusion2ModelFormat.Diffusers]
        vae: Optional[str] = Field(None)
        variant: ModelVariantType

    class CheckpointConfig(ModelConfigBase):
        model_format: Literal[StableDiffusion2ModelFormat.Checkpoint]
        vae: Optional[str] = Field(None)
        config: str
        variant: ModelVariantType

    def __init__(self, model_path: str, base_model: BaseModelType, model_type: ModelType):
        assert base_model == BaseModelType.StableDiffusion2
        assert model_type == ModelType.Main
        super().__init__(
            model_path=model_path,
            base_model=BaseModelType.StableDiffusion2,
            model_type=ModelType.Main,
        )

    @classmethod
    def probe_config(cls, path: str, **kwargs):
        model_format = cls.detect_format(path)
        ckpt_config_path = kwargs.get("config", None)
        if model_format == StableDiffusion2ModelFormat.Checkpoint:
            if ckpt_config_path:
                ckpt_config = OmegaConf.load(ckpt_config_path)
                ckpt_config["model"]["params"]["unet_config"]["params"]["in_channels"]

            else:
                checkpoint = read_checkpoint_meta(path)
                checkpoint = checkpoint.get('state_dict', checkpoint)
                in_channels = checkpoint["model.diffusion_model.input_blocks.0.0.weight"].shape[1]

        elif model_format == StableDiffusion2ModelFormat.Diffusers:
            unet_config_path = os.path.join(path, "unet", "config.json")
            if os.path.exists(unet_config_path):
                with open(unet_config_path, "r") as f:
                    unet_config = json.loads(f.read())
                in_channels = unet_config['in_channels']

            else:
                raise Exception("Not supported stable diffusion diffusers format(possibly onnx?)")

        else:
            raise NotImplementedError(f"Unknown stable diffusion 2.* format: {model_format}")

        if in_channels == 9:
            variant = ModelVariantType.Inpaint
        elif in_channels == 5:
            variant = ModelVariantType.Depth
        elif in_channels == 4:
            variant = ModelVariantType.Normal
        else:
            raise Exception("Unkown stable diffusion 2.* model format")

        if ckpt_config_path is None:
            ckpt_config_path = _select_ckpt_config(BaseModelType.StableDiffusion2, variant)

        return cls.create_config(
            path=path,
            model_format=model_format,

            config=ckpt_config_path,
            variant=variant,
        )

    @classproperty
    def save_to_config(cls) -> bool:
        return True

    @classmethod
    def detect_format(cls, model_path: str):
        if os.path.isdir(model_path):
            return StableDiffusion2ModelFormat.Diffusers
        else:
            return StableDiffusion2ModelFormat.Checkpoint

    @classmethod
    def convert_if_required(
        cls,
        model_path: str,
        output_path: str,
        config: ModelConfigBase,
        base_model: BaseModelType,
    ) -> str:
        if isinstance(config, cls.CheckpointConfig):
            return _convert_ckpt_and_cache(
                version=BaseModelType.StableDiffusion2,
                model_config=config,
                output_path=output_path,
            )
        else:
            return model_path

def _select_ckpt_config(version: BaseModelType, variant: ModelVariantType):
    ckpt_configs = {
        BaseModelType.StableDiffusion1: {
            ModelVariantType.Normal: "v1-inference.yaml",
            ModelVariantType.Inpaint: "v1-inpainting-inference.yaml",
        },
        BaseModelType.StableDiffusion2: {
            ModelVariantType.Normal: "v2-inference-v.yaml", # best guess, as we can't differentiate with base(512)
            ModelVariantType.Inpaint: "v2-inpainting-inference.yaml",
            ModelVariantType.Depth: "v2-midas-inference.yaml",
        }
    }

    app_config = InvokeAIAppConfig.get_config()
    try:
        config_path = app_config.legacy_conf_path / ckpt_configs[version][variant]
        if config_path.is_relative_to(app_config.root_path):
            config_path = config_path.relative_to(app_config.root_path)
        return str(config_path)
            
    except:
        return None


# TODO: rework
def _convert_ckpt_and_cache(
    version: BaseModelType,
    model_config: Union[StableDiffusion1Model.CheckpointConfig, StableDiffusion2Model.CheckpointConfig],
    output_path: str,
) -> str:
    """
    Convert the checkpoint model indicated in mconfig into a
    diffusers, cache it to disk, and return Path to converted
    file. If already on disk then just returns Path.
    """
    app_config = InvokeAIAppConfig.get_config()

<<<<<<< HEAD
    weights = app_config.root_dir / model_config.path
    config_file = app_config.root_dir / model_config.config
=======
    if model_config.config is None:
        model_config.config = _select_ckpt_config(version, model_config.variant)
        if model_config.config is None:
            raise Exception(f"Model variant {model_config.variant} not supported for {version}")


    weights = app_config.root_path / model_config.path
    config_file = app_config.root_path / model_config.config
>>>>>>> befd95eb
    output_path = Path(output_path)

    # return cached version if it exists
    if output_path.exists():
        return output_path

    # to avoid circular import errors
    from ..convert_ckpt_to_diffusers import convert_ckpt_to_diffusers
    with SilenceWarnings():        
        convert_ckpt_to_diffusers(
            weights,
            output_path,
            model_version=version,
            model_variant=model_config.variant,
            original_config_file=config_file,
            extract_ema=True,
            scan_needed=True,
        )
    return output_path<|MERGE_RESOLUTION|>--- conflicted
+++ resolved
@@ -259,19 +259,8 @@
     """
     app_config = InvokeAIAppConfig.get_config()
 
-<<<<<<< HEAD
-    weights = app_config.root_dir / model_config.path
-    config_file = app_config.root_dir / model_config.config
-=======
-    if model_config.config is None:
-        model_config.config = _select_ckpt_config(version, model_config.variant)
-        if model_config.config is None:
-            raise Exception(f"Model variant {model_config.variant} not supported for {version}")
-
-
     weights = app_config.root_path / model_config.path
     config_file = app_config.root_path / model_config.config
->>>>>>> befd95eb
     output_path = Path(output_path)
 
     # return cached version if it exists
