--- conflicted
+++ resolved
@@ -12,11 +12,7 @@
         margin: 0;
       }
     </style>
-<<<<<<< HEAD
-    <script type="module" crossorigin src="./assets/index-9e78a66d.js"></script>
-=======
     <script type="module" crossorigin src="./assets/index-e45bf5a6.js"></script>
->>>>>>> f060e321
   </head>
 
   <body dir="ltr">
