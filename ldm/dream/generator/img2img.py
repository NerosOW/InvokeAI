--- conflicted
+++ resolved
@@ -19,16 +19,7 @@
         Returns a function returning an image derived from the prompt and the initial image
         Return value depends on the seed at the time you call it.
         """
-<<<<<<< HEAD
         self.perlin = perlin
-        # PLMS sampler not supported yet, so ignore previous sampler
-        if not isinstance(sampler,DDIMSampler):
-            print(
-                f">> sampler '{sampler.__class__.__name__}' is not yet supported. Using DDIM sampler"
-            )
-            sampler = DDIMSampler(self.model, device=self.model.device)
-=======
->>>>>>> 1ab09e7a
 
         sampler.make_schedule(
             ddim_num_steps=steps, ddim_eta=ddim_eta, verbose=False
