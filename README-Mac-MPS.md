--- conflicted
+++ resolved
@@ -21,9 +21,11 @@
 
 First get the weights checkpoint download started - it's big:
 
-Sign up at https://huggingface.co
-Accept the terms and click Access Repository: https://huggingface.co/CompVis/stable-diffusion-v-1-4-original
-Download sd-v1-4.ckpt (4.27 GB) and note where you have saved it (probably the Downloads folder)
+1. Sign up at https://huggingface.co
+2. Go to the [Stable diffusion diffusion model page](https://huggingface.co/CompVis/stable-diffusion-v-1-4-original)
+3. Accept the terms and click Access Repository: 
+4. Download [sd-v1-4.ckpt (4.27 GB)](https://huggingface.co/CompVis/stable-diffusion-v-1-4-original/blob/main/sd-v1-4.ckpt) and note where you have saved it (probably the Downloads folder)
+
 While that is downloading, open Terminal and run the following commands one at a time.
 
 ```
@@ -47,12 +49,9 @@
 
 # create symlink to checkpoint
 mkdir -p models/ldm/stable-diffusion-v1/
-<<<<<<< HEAD
-# You will have to signup then download this model:  https://huggingface.co/CompVis/stable-diffusion-v-1-4-original
-PATH_TO_CKPT="$HOME/Documents/stable-diffusion-v-1-4-original"  # or wherever yours is. 
-=======
+
 PATH_TO_CKPT="$HOME/Downloads"  # or wherever you saved sd-v1-4.ckpt
->>>>>>> 92d1ed74
+
 ln -s "$PATH_TO_CKPT/sd-v1-4.ckpt" models/ldm/stable-diffusion-v1/model.ckpt
 
 # install packages
